// Copyright (c) Alexandre Mutel. All rights reserved.
// This file is licensed under the BSD-Clause 2 license. 
// See the license.txt file in the project root for more information.

#nullable enable

using System;
using System.IO;
using System.Reflection;
using Markdig.Extensions.SelfPipeline;
using Markdig.Helpers;
using Markdig.Parsers;
using Markdig.Renderers;
using Markdig.Renderers.Normalize;
using Markdig.Syntax;

namespace Markdig
{
    /// <summary>
    /// Provides methods for parsing a Markdown string to a syntax tree and converting it to other formats.
    /// </summary>
    public static partial class Markdown
    {
        public static readonly string Version = ((AssemblyFileVersionAttribute) typeof(Markdown).Assembly.GetCustomAttributes(typeof(AssemblyFileVersionAttribute), false)[0]).Version;

        private static readonly MarkdownPipeline _defaultPipeline = new MarkdownPipelineBuilder().Build();
        private static readonly MarkdownPipeline _defaultTrackTriviaPipeline = new MarkdownPipelineBuilder().EnableTrackTrivia().Build();

        private static MarkdownPipeline GetPipeline(MarkdownPipeline? pipeline, string markdown)
        {
            if (pipeline is null)
            {
                return _defaultPipeline;
            }

            var selfPipeline = pipeline.Extensions.Find<SelfPipelineExtension>();
            if (selfPipeline is not null)
            {
                return selfPipeline.CreatePipelineFromInput(markdown);
            }
            return pipeline;
        }


        /// <summary>
        /// Normalizes the specified markdown to a normalized markdown text.
        /// </summary>
        /// <param name="markdown">The markdown.</param>
        /// <param name="options">The normalize options</param>
        /// <param name="pipeline">The pipeline.</param>
        /// <param name="context">A parser context used for the parsing.</param>
        /// <returns>A normalized markdown text.</returns>
        public static string Normalize(string markdown, NormalizeOptions? options = null, MarkdownPipeline? pipeline = null, MarkdownParserContext? context = null)
        {
            var writer = new StringWriter();
            Normalize(markdown, writer, options, pipeline, context);
            return writer.ToString();
        }

        /// <summary>
        /// Normalizes the specified markdown to a normalized markdown text.
        /// </summary>
        /// <param name="markdown">The markdown.</param>
        /// <param name="writer">The destination <see cref="TextWriter"/> that will receive the result of the conversion.</param>
        /// <param name="options">The normalize options</param>
        /// <param name="pipeline">The pipeline.</param>
        /// <param name="context">A parser context used for the parsing.</param>
        /// <returns>A normalized markdown text.</returns>
        public static MarkdownDocument Normalize(string markdown, TextWriter writer, NormalizeOptions? options = null, MarkdownPipeline? pipeline = null, MarkdownParserContext? context = null)
        {
            if (markdown is null) ThrowHelper.ArgumentNullException_markdown();

            pipeline = GetPipeline(pipeline, markdown);

            var document = MarkdownParser.Parse(markdown, pipeline, context);

            var renderer = new NormalizeRenderer(writer, options);
            pipeline.Setup(renderer);

            renderer.Render(document);
            writer.Flush();

            return document;
        }

        /// <summary>
        /// Converts a Markdown string to HTML.
        /// </summary>
        /// <param name="markdown">A Markdown text.</param>
        /// <param name="pipeline">The pipeline used for the conversion.</param>
        /// <param name="context">A parser context used for the parsing.</param>
        /// <returns>The result of the conversion</returns>
        /// <exception cref="ArgumentNullException">if markdown variable is null</exception>
        public static string ToHtml(string markdown, MarkdownPipeline? pipeline = null, MarkdownParserContext? context = null)
        {
            if (markdown is null) ThrowHelper.ArgumentNullException_markdown();

            pipeline = GetPipeline(pipeline, markdown);

            var document = MarkdownParser.Parse(markdown, pipeline, context);

            return ToHtml(document, pipeline);
        }

        /// <summary>
        /// Converts a Markdown document to HTML.
        /// </summary>
        /// <param name="document">A Markdown document.</param>
        /// <param name="pipeline">The pipeline used for the conversion.</param>
        /// <returns>The result of the conversion</returns>
        /// <exception cref="ArgumentNullException">if markdown document variable is null</exception>
        public static string ToHtml(this MarkdownDocument document, MarkdownPipeline? pipeline = null)
        {
            if (document is null) ThrowHelper.ArgumentNullException(nameof(document));
<<<<<<< HEAD
            pipeline ??= new MarkdownPipelineBuilder().Build();
=======

            pipeline ??= _defaultPipeline;
>>>>>>> 4a57035a

            using var rentedRenderer = pipeline.RentHtmlRenderer();
            HtmlRenderer renderer = rentedRenderer.Instance;

            renderer.Render(document);
            renderer.Writer.Flush();

<<<<<<< HEAD
            string html = renderer.Writer.ToString()!;
            pipeline.ReleaseCacheableHtmlRenderer(renderer);
            return html;
=======
            return renderer.Writer.ToString() ?? string.Empty;
>>>>>>> 4a57035a
        }

        /// <summary>
        /// Converts a Markdown string to HTML and output to the specified writer.
        /// </summary>
        /// <param name="markdown">A Markdown text.</param>
        /// <param name="writer">The destination <see cref="TextWriter"/> that will receive the result of the conversion.</param>
        /// <param name="pipeline">The pipeline used for the conversion.</param>
        /// <param name="context">A parser context used for the parsing.</param>
        /// <returns>The Markdown document that has been parsed</returns>
        /// <exception cref="ArgumentNullException">if reader or writer variable are null</exception>
        public static MarkdownDocument ToHtml(string markdown, TextWriter writer, MarkdownPipeline? pipeline = null, MarkdownParserContext? context = null)
        {
            if (markdown is null) ThrowHelper.ArgumentNullException_markdown();
            if (writer is null) ThrowHelper.ArgumentNullException_writer();

            pipeline = GetPipeline(pipeline, markdown);

            var document = MarkdownParser.Parse(markdown, pipeline, context);

            using var rentedRenderer = pipeline.RentHtmlRenderer(writer);
            HtmlRenderer renderer = rentedRenderer.Instance;

            renderer.Render(document);
            writer.Flush();

            return document;
        }

        /// <summary>
        /// Converts a Markdown string using a custom <see cref="IMarkdownRenderer"/>.
        /// </summary>
        /// <param name="markdown">A Markdown text.</param>
        /// <param name="renderer">The renderer to convert Markdown to.</param>
        /// <param name="pipeline">The pipeline used for the conversion.</param>
        /// <param name="context">A parser context used for the parsing.</param>
        /// <exception cref="ArgumentNullException">if markdown or writer variable are null</exception>
        public static object Convert(string markdown, IMarkdownRenderer renderer, MarkdownPipeline? pipeline = null, MarkdownParserContext? context = null)
        {
            if (markdown is null) ThrowHelper.ArgumentNullException_markdown();
            if (renderer is null) ThrowHelper.ArgumentNullException(nameof(renderer));

            pipeline = GetPipeline(pipeline, markdown);

            var document = MarkdownParser.Parse(markdown, pipeline, context);

            pipeline.Setup(renderer);
            return renderer.Render(document);
        }

        /// <summary>
        /// Parses the specified markdown into an AST <see cref="MarkdownDocument"/>
        /// </summary>
        /// <param name="markdown">The markdown text.</param>
        /// <param name="trackTrivia">Whether to parse trivia such as whitespace, extra heading characters and unescaped string values.</param>
        /// <returns>An AST Markdown document</returns>
        /// <exception cref="ArgumentNullException">if markdown variable is null</exception>
        public static MarkdownDocument Parse(string markdown, bool trackTrivia = false)
        {
            if (markdown is null) ThrowHelper.ArgumentNullException_markdown();

            MarkdownPipeline? pipeline = trackTrivia ? _defaultTrackTriviaPipeline : null;

            return Parse(markdown, pipeline);
        }

        /// <summary>
        /// Parses the specified markdown into an AST <see cref="MarkdownDocument"/>
        /// </summary>
        /// <param name="markdown">The markdown text.</param>
        /// <param name="pipeline">The pipeline used for the parsing.</param>
        /// <param name="context">A parser context used for the parsing.</param>
        /// <returns>An AST Markdown document</returns>
        /// <exception cref="ArgumentNullException">if markdown variable is null</exception>
        public static MarkdownDocument Parse(string markdown, MarkdownPipeline? pipeline, MarkdownParserContext? context = null)
        {
            if (markdown is null) ThrowHelper.ArgumentNullException_markdown();

            pipeline = GetPipeline(pipeline, markdown);

            return MarkdownParser.Parse(markdown, pipeline, context);
        }

        /// <summary>
        /// Converts a Markdown string to Plain text and output to the specified writer.
        /// </summary>
        /// <param name="markdown">A Markdown text.</param>
        /// <param name="writer">The destination <see cref="TextWriter"/> that will receive the result of the conversion.</param>
        /// <param name="pipeline">The pipeline used for the conversion.</param>
        /// <param name="context">A parser context used for the parsing.</param>
        /// <returns>The Markdown document that has been parsed</returns>
        /// <exception cref="ArgumentNullException">if reader or writer variable are null</exception>
        public static MarkdownDocument ToPlainText(string markdown, TextWriter writer, MarkdownPipeline? pipeline = null, MarkdownParserContext? context = null)
        {
            if (markdown is null) ThrowHelper.ArgumentNullException_markdown();
            if (writer is null) ThrowHelper.ArgumentNullException_writer();

            pipeline = GetPipeline(pipeline, markdown);

            var document = MarkdownParser.Parse(markdown, pipeline, context);

            // We override the renderer with our own writer
            var renderer = new HtmlRenderer(writer)
            {
                EnableHtmlForBlock = false,
                EnableHtmlForInline = false,
                EnableHtmlEscape = false,
            };
            pipeline.Setup(renderer);

            renderer.Render(document);
            writer.Flush();

            return document;
        }

        /// <summary>
        /// Converts a Markdown string to HTML.
        /// </summary>
        /// <param name="markdown">A Markdown text.</param>
        /// <param name="pipeline">The pipeline used for the conversion.</param>
        /// <param name="context">A parser context used for the parsing.</param>
        /// <returns>The result of the conversion</returns>
        /// <exception cref="ArgumentNullException">if markdown variable is null</exception>
        public static string ToPlainText(string markdown, MarkdownPipeline? pipeline = null, MarkdownParserContext? context = null)
        {
            if (markdown is null) ThrowHelper.ArgumentNullException_markdown();
            var writer = new StringWriter();
            ToPlainText(markdown, writer, pipeline, context);
            return writer.ToString();
        }
    }
}<|MERGE_RESOLUTION|>--- conflicted
+++ resolved
@@ -112,12 +112,8 @@
         public static string ToHtml(this MarkdownDocument document, MarkdownPipeline? pipeline = null)
         {
             if (document is null) ThrowHelper.ArgumentNullException(nameof(document));
-<<<<<<< HEAD
-            pipeline ??= new MarkdownPipelineBuilder().Build();
-=======
 
             pipeline ??= _defaultPipeline;
->>>>>>> 4a57035a
 
             using var rentedRenderer = pipeline.RentHtmlRenderer();
             HtmlRenderer renderer = rentedRenderer.Instance;
@@ -125,13 +121,7 @@
             renderer.Render(document);
             renderer.Writer.Flush();
 
-<<<<<<< HEAD
-            string html = renderer.Writer.ToString()!;
-            pipeline.ReleaseCacheableHtmlRenderer(renderer);
-            return html;
-=======
             return renderer.Writer.ToString() ?? string.Empty;
->>>>>>> 4a57035a
         }
 
         /// <summary>
