// Copyright (c) Alexandre Mutel. All rights reserved.
// This file is licensed under the BSD-Clause 2 license. 
// See the license.txt file in the project root for more information.
using Markdig.Helpers;
using Markdig.Syntax;
using Markdig.Syntax.Inlines;

namespace Markdig.Parsers.Inlines
{
    /// <summary>
    /// An inline parser for a <see cref="CodeInline"/>.
    /// </summary>
    /// <seealso cref="Markdig.Parsers.InlineParser" />
    public class CodeInlineParser : InlineParser
    {
        /// <summary>
        /// Initializes a new instance of the <see cref="CodeInlineParser"/> class.
        /// </summary>
        public CodeInlineParser()
        {
            OpeningCharacters = new[] { '`' };
        }

        public override bool Match(InlineProcessor processor, ref StringSlice slice)
        {
            var match = slice.CurrentChar;
            if (slice.PeekCharExtra(-1) == match)
            {
                return false;
            }

            var startPosition = slice.Start;

            int openSticks = 0;
            int closeSticks = 0;

            // Match the opened sticks
            char c = slice.CurrentChar;
            while (c == match)
            {
                openSticks++;
                c = slice.NextChar();
            }

<<<<<<< HEAD
            var builder = StringBuilderCache.Local();
=======
            var builder = processor.StringBuilders.Get();
>>>>>>> edb4c6c3

            // A backtick string is a string of one or more backtick characters (`) that is neither preceded nor followed by a backtick.
            // A code span begins with a backtick string and ends with a backtick string of equal length.
            // The contents of the code span are the characters between the two backtick strings, normalized in the following ways:

            // 1. line endings are converted to spaces.

            // 2. If the resulting string both begins AND ends with a space character, but does not consist entirely
            // of space characters, a single space character is removed from the front and back.
            // This allows you to include code that begins or ends with backtick characters, which must be separated by
            // whitespace from the opening or closing backtick strings.

            bool allSpace = true;

            while (c != '\0')
            {
                // Transform '\n' into a single space
                if (c == '\n')
                {
                    c = ' ';
                }

                if (c == match)
                {
                    do
                    {
                        closeSticks++;
                        c = slice.NextChar();
                    }
                    while (c == match);

                    if (openSticks == closeSticks)
                    {
                        break;
                    }

                    allSpace = false;
                    builder.Append(match, closeSticks);
                    closeSticks = 0;
                }
                else
                {
                    builder.Append(c);
                    if (c != ' ')
                    {
                        allSpace = false;
                    }
                    c = slice.NextChar();
                }
            }

            bool isMatching = false;
            if (closeSticks == openSticks)
            {
<<<<<<< HEAD
                // Remove one space from front and back if the string is not all spaces
                if (!allSpace && builder.Length > 2 && builder[0] == ' ' && builder[builder.Length - 1] == ' ')
                {
                    builder.Length--;
                    builder.Remove(0, 1); // More expensive, alternative is to have a double-pass algorithm
=======
                string content;

                // Remove one space from front and back if the string is not all spaces
                if (!allSpace && builder.Length > 2 && builder[0] == ' ' && builder[builder.Length - 1] == ' ')
                {
                    content = builder.ToString(1, builder.Length - 2);
                }
                else
                {
                    content = builder.ToString();
>>>>>>> edb4c6c3
                }

                processor.Inline = new CodeInline()
                {
                    Delimiter = match,
<<<<<<< HEAD
                    Content = builder.ToString(),
=======
                    Content = content,
>>>>>>> edb4c6c3
                    Span = new SourceSpan(processor.GetSourcePosition(startPosition, out int line, out int column), processor.GetSourcePosition(slice.Start - 1)),
                    Line = line,
                    Column = column
                };
                isMatching = true;
            }

<<<<<<< HEAD
=======
            // Release the builder if not used
            processor.StringBuilders.Release(builder);
>>>>>>> edb4c6c3
            return isMatching;
        }
    }
}<|MERGE_RESOLUTION|>--- conflicted
+++ resolved
@@ -1,147 +1,126 @@
-// Copyright (c) Alexandre Mutel. All rights reserved.
-// This file is licensed under the BSD-Clause 2 license. 
-// See the license.txt file in the project root for more information.
-using Markdig.Helpers;
-using Markdig.Syntax;
-using Markdig.Syntax.Inlines;
-
-namespace Markdig.Parsers.Inlines
-{
-    /// <summary>
-    /// An inline parser for a <see cref="CodeInline"/>.
-    /// </summary>
-    /// <seealso cref="Markdig.Parsers.InlineParser" />
-    public class CodeInlineParser : InlineParser
-    {
-        /// <summary>
-        /// Initializes a new instance of the <see cref="CodeInlineParser"/> class.
-        /// </summary>
-        public CodeInlineParser()
-        {
-            OpeningCharacters = new[] { '`' };
-        }
-
-        public override bool Match(InlineProcessor processor, ref StringSlice slice)
-        {
-            var match = slice.CurrentChar;
-            if (slice.PeekCharExtra(-1) == match)
-            {
-                return false;
-            }
-
-            var startPosition = slice.Start;
-
-            int openSticks = 0;
-            int closeSticks = 0;
-
-            // Match the opened sticks
-            char c = slice.CurrentChar;
-            while (c == match)
-            {
-                openSticks++;
-                c = slice.NextChar();
-            }
-
-<<<<<<< HEAD
-            var builder = StringBuilderCache.Local();
-=======
-            var builder = processor.StringBuilders.Get();
->>>>>>> edb4c6c3
-
-            // A backtick string is a string of one or more backtick characters (`) that is neither preceded nor followed by a backtick.
-            // A code span begins with a backtick string and ends with a backtick string of equal length.
-            // The contents of the code span are the characters between the two backtick strings, normalized in the following ways:
-
-            // 1. line endings are converted to spaces.
-
-            // 2. If the resulting string both begins AND ends with a space character, but does not consist entirely
-            // of space characters, a single space character is removed from the front and back.
-            // This allows you to include code that begins or ends with backtick characters, which must be separated by
-            // whitespace from the opening or closing backtick strings.
-
-            bool allSpace = true;
-
-            while (c != '\0')
-            {
-                // Transform '\n' into a single space
-                if (c == '\n')
-                {
-                    c = ' ';
-                }
-
-                if (c == match)
-                {
-                    do
-                    {
-                        closeSticks++;
-                        c = slice.NextChar();
-                    }
-                    while (c == match);
-
-                    if (openSticks == closeSticks)
-                    {
-                        break;
-                    }
-
-                    allSpace = false;
-                    builder.Append(match, closeSticks);
-                    closeSticks = 0;
-                }
-                else
-                {
-                    builder.Append(c);
-                    if (c != ' ')
-                    {
-                        allSpace = false;
-                    }
-                    c = slice.NextChar();
-                }
-            }
-
-            bool isMatching = false;
-            if (closeSticks == openSticks)
-            {
-<<<<<<< HEAD
-                // Remove one space from front and back if the string is not all spaces
-                if (!allSpace && builder.Length > 2 && builder[0] == ' ' && builder[builder.Length - 1] == ' ')
-                {
-                    builder.Length--;
-                    builder.Remove(0, 1); // More expensive, alternative is to have a double-pass algorithm
-=======
-                string content;
-
-                // Remove one space from front and back if the string is not all spaces
-                if (!allSpace && builder.Length > 2 && builder[0] == ' ' && builder[builder.Length - 1] == ' ')
-                {
-                    content = builder.ToString(1, builder.Length - 2);
-                }
-                else
-                {
-                    content = builder.ToString();
->>>>>>> edb4c6c3
-                }
-
-                processor.Inline = new CodeInline()
-                {
-                    Delimiter = match,
-<<<<<<< HEAD
-                    Content = builder.ToString(),
-=======
-                    Content = content,
->>>>>>> edb4c6c3
-                    Span = new SourceSpan(processor.GetSourcePosition(startPosition, out int line, out int column), processor.GetSourcePosition(slice.Start - 1)),
-                    Line = line,
-                    Column = column
-                };
-                isMatching = true;
-            }
-
-<<<<<<< HEAD
-=======
-            // Release the builder if not used
-            processor.StringBuilders.Release(builder);
->>>>>>> edb4c6c3
-            return isMatching;
-        }
-    }
+// Copyright (c) Alexandre Mutel. All rights reserved.
+// This file is licensed under the BSD-Clause 2 license. 
+// See the license.txt file in the project root for more information.
+using Markdig.Helpers;
+using Markdig.Syntax;
+using Markdig.Syntax.Inlines;
+
+namespace Markdig.Parsers.Inlines
+{
+    /// <summary>
+    /// An inline parser for a <see cref="CodeInline"/>.
+    /// </summary>
+    /// <seealso cref="Markdig.Parsers.InlineParser" />
+    public class CodeInlineParser : InlineParser
+    {
+        /// <summary>
+        /// Initializes a new instance of the <see cref="CodeInlineParser"/> class.
+        /// </summary>
+        public CodeInlineParser()
+        {
+            OpeningCharacters = new[] { '`' };
+        }
+
+        public override bool Match(InlineProcessor processor, ref StringSlice slice)
+        {
+            var match = slice.CurrentChar;
+            if (slice.PeekCharExtra(-1) == match)
+            {
+                return false;
+            }
+
+            var startPosition = slice.Start;
+
+            int openSticks = 0;
+            int closeSticks = 0;
+
+            // Match the opened sticks
+            char c = slice.CurrentChar;
+            while (c == match)
+            {
+                openSticks++;
+                c = slice.NextChar();
+            }
+
+            var builder = StringBuilderCache.Local();
+
+            // A backtick string is a string of one or more backtick characters (`) that is neither preceded nor followed by a backtick.
+            // A code span begins with a backtick string and ends with a backtick string of equal length.
+            // The contents of the code span are the characters between the two backtick strings, normalized in the following ways:
+
+            // 1. line endings are converted to spaces.
+
+            // 2. If the resulting string both begins AND ends with a space character, but does not consist entirely
+            // of space characters, a single space character is removed from the front and back.
+            // This allows you to include code that begins or ends with backtick characters, which must be separated by
+            // whitespace from the opening or closing backtick strings.
+
+            bool allSpace = true;
+
+            while (c != '\0')
+            {
+                // Transform '\n' into a single space
+                if (c == '\n')
+                {
+                    c = ' ';
+                }
+
+                if (c == match)
+                {
+                    do
+                    {
+                        closeSticks++;
+                        c = slice.NextChar();
+                    }
+                    while (c == match);
+
+                    if (openSticks == closeSticks)
+                    {
+                        break;
+                    }
+
+                    allSpace = false;
+                    builder.Append(match, closeSticks);
+                    closeSticks = 0;
+                }
+                else
+                {
+                    builder.Append(c);
+                    if (c != ' ')
+                    {
+                        allSpace = false;
+                    }
+                    c = slice.NextChar();
+                }
+            }
+
+            bool isMatching = false;
+            if (closeSticks == openSticks)
+            {
+                string content;
+
+                // Remove one space from front and back if the string is not all spaces
+                if (!allSpace && builder.Length > 2 && builder[0] == ' ' && builder[builder.Length - 1] == ' ')
+                {
+                    content = builder.ToString(1, builder.Length - 2);
+                }
+                else
+                {
+                    content = builder.ToString();
+                }
+
+                processor.Inline = new CodeInline()
+                {
+                    Delimiter = match,
+                    Content = content,
+                    Span = new SourceSpan(processor.GetSourcePosition(startPosition, out int line, out int column), processor.GetSourcePosition(slice.Start - 1)),
+                    Line = line,
+                    Column = column
+                };
+                isMatching = true;
+            }
+
+            return isMatching;
+        }
+    }
 }